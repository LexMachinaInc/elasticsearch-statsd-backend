--- conflicted
+++ resolved
@@ -185,16 +185,12 @@
   elasticIndexTimestamp = configEs.indexTimestamp || 'day';
   elasticCountType      = configEs.countType      || 'counter';
   elasticTimerType      = configEs.timerType      || 'timer';
-<<<<<<< HEAD
-  elasticTimerDataType  = configEs.timerDataType  || elasticTimerType + '_data';
-=======
   elasticTimerDataType  = configEs.timerDataType  || elasticTimerType + '_stats';
   elasticFormatter      = configEs.formatter      || 'default_format';
   fm   = require('./' + elasticFormatter + '.js')
   if (fm.init) {
     fm.init(configEs);
   }
->>>>>>> adca9e24
   flushInterval         = config.flushInterval;
 
   elasticStats.last_flush = startup_time;
